use log::{error, info, warn, debug};
use std::collections::HashMap;
use std::sync::{Arc, Mutex};
use tokio::sync::mpsc;
use serde_json::json;
use crate::services::socket_server::WebSocketRequest;

use crate::config::Config;
use crate::modbus::ModbusClient;
use crate::devices::{Device, DeviceData, FlowmeterDevice};
use crate::output::{DataFormatter, DataSender, ConsoleFormatter, ConsoleSender};
use crate::output::raw_sender::{RawDataSender, RawDataFormat};
#[cfg(feature = "sqlite")]
use crate::services::DatabaseService;
use crate::services::socket_server::WebSocketServer;
use crate::utils::error::ModbusError;
use tokio::sync::Mutex as TokioMutex;
use crate::devices::gps::{GpsService, GpsData};

pub struct DataService {
    config: Config,
    devices: Vec<Box<dyn Device>>,
    device_data: Arc<Mutex<HashMap<String, Box<dyn DeviceData>>>>,
    device_address_to_uuid: HashMap<u8, String>,
    modbus_client: Arc<ModbusClient>,
    formatter: Box<dyn DataFormatter>,
    senders: Vec<Box<dyn DataSender>>,
    #[cfg(feature = "sqlite")]
    database_service: Option<DatabaseService>,
    websocket_server: Option<Arc<WebSocketServer>>,
    streaming_clients: Arc<TokioMutex<usize>>,
    polling_handle: Arc<TokioMutex<Option<tokio::task::JoinHandle<()>>>>,
    
    // NEW: Transaction tracking with volume monitoring
    active_transaction: Arc<TokioMutex<Option<ActiveTransaction>>>,
    
    // NEW: GPS service
    gps_service: Option<GpsService>,
}

// NEW: Enhanced structure to track active transaction with timestamps and inventory
#[derive(Debug, Clone)]
struct ActiveTransaction {
    transaction_id: String,
    target_volume: f32,
    vessel_name: String,
    
    // NEW: Use VolumeTotal from flowmeter as reference
    start_volume_total: f32,    // VolumeTotal when transaction started
    current_volume_total: f32,  // Current VolumeTotal from flowmeter
    
    // Timestamps
    ts_start: i64,
    ts_end: Option<i64>,
    
    // Inventory values
    inv_start: f32,
    inv_end: Option<f32>,
}

impl Clone for DataService {
    fn clone(&self) -> Self {
        // Create new devices vector by recreating them from config
        let mut cloned_devices: Vec<Box<dyn Device>> = Vec::new();
        
        // Only clone devices if we have the config available
        for device_config in &self.config.devices {
            if device_config.enabled {
                let device = FlowmeterDevice::new(
                    device_config.address,
                    device_config.name.clone(),
                );
                cloned_devices.push(Box::new(device));
            }
        }

        Self {
            config: self.config.clone(),
            devices: cloned_devices, // Use properly cloned devices
            device_data: self.device_data.clone(),
            device_address_to_uuid: self.device_address_to_uuid.clone(),
            modbus_client: self.modbus_client.clone(),
            formatter: Box::new(ConsoleFormatter),
            senders: Vec::new(),
            #[cfg(feature = "sqlite")]
            database_service: self.database_service.clone(),
            websocket_server: self.websocket_server.clone(),
            streaming_clients: self.streaming_clients.clone(),
            polling_handle: self.polling_handle.clone(),
            active_transaction: self.active_transaction.clone(), // NEW field
            gps_service: self.gps_service.clone(), // NEW field
        }
    }
}

impl DataService {
    pub async fn new(config: Config) -> Result<Self, ModbusError> {
        info!("🚀 Initializing Data Service");
        info!("🏭 IPC: {} [{}]", config.get_ipc_name(), config.get_ipc_uuid());
        
        // Create modbus client
        let modbus_client = Arc::new(ModbusClient::new(&config.serial_port, config.baud_rate, &config.parity)?);
        
        // Create devices from config
        let mut devices: Vec<Box<dyn Device>> = Vec::new();
        let mut device_address_to_uuid = HashMap::new();

        // Initialize devices
        for device_config in &config.devices {
            if device_config.enabled {
                let device = FlowmeterDevice::new(
                    device_config.address, 
                    device_config.name.clone(),
                );
                devices.push(Box::new(device));
                device_address_to_uuid.insert(device_config.address, device_config.uuid.clone());
                
                info!("📋 Registered device '{}' at address {} with UUID: {}", 
                      device_config.name, 
                      device_config.address,
                      device_config.uuid);
            }
        }

        // Initialize and start database service
        #[cfg(feature = "sqlite")]
        let database_service = if config.output.database_output.as_ref().map(|db| db.enabled).unwrap_or(false) {
            match DatabaseService::new(config.clone()).await {
                Ok(db_service) => {
                    info!("💾 Database service initialized successfully");
                    Some(db_service)
                }
                Err(e) => {
                    error!("❌ Failed to initialize database service: {}", e);
                    None
                }
            }
        } else {
            info!("📝 Database service disabled");
            None
        };

        // Create formatter
        let formatter: Box<dyn DataFormatter> = Box::new(ConsoleFormatter);

        // Initialize senders
        let mut senders: Vec<Box<dyn DataSender>> = Vec::new();
        senders.push(Box::new(ConsoleSender));

        // Create WebSocket server if enabled
        let websocket_server = if config.socket_server.enabled {
            info!("🔌 Initializing WebSocket server on port {}", config.socket_server.port);
            let mut ws_server = WebSocketServer::new(config.clone());
            
            // Create channel for WebSocket-DataService communication
            let (ws_tx, ws_rx) = mpsc::channel::<WebSocketRequest>(100);
            
            // Set the channel in WebSocket server
            ws_server.set_data_service_channel(ws_tx);
            
            let ws_server_arc = Arc::new(ws_server);
            
            // Store the receiver for later use
            // We'll need to start the request handler in run() method
            
            Some((ws_server_arc, ws_rx))
        } else {
            info!("📝 WebSocket server disabled in config");
            None
        };

        // NEW: Initialize GPS service if enabled
        let gps_service = if config.gps.enabled {
            info!("🧭 Initializing GPS service on port {}", config.gps.port);
            let gps_service = GpsService::new(
                config.gps.port.clone(),
                config.gps.baud_rate,
            );
            
            // Auto-start if configured
            if config.gps.auto_start {
                if let Err(e) = gps_service.start().await {
                    warn!("⚠️ Failed to auto-start GPS service: {}", e);
                } else {
                    info!("🧭 GPS service auto-started");
                }
            }
            
            Some(gps_service)
        } else {
            info!("📝 GPS service disabled in config");
            None
        };

        // Create the DataService instance with new fields
        let data_service = Self {
            config,
            devices,
            device_data: Arc::new(Mutex::new(HashMap::new())),
            device_address_to_uuid,
            modbus_client,
            formatter,
            senders,
            #[cfg(feature = "sqlite")]
            database_service,
            websocket_server: websocket_server.as_ref().map(|(server, _)| server.clone()),
            streaming_clients: Arc::new(TokioMutex::new(0)),
            polling_handle: Arc::new(TokioMutex::new(None)),
            active_transaction: Arc::new(TokioMutex::new(None)), // NEW field
            gps_service,
        };

        // Start WebSocket request handler if WebSocket is enabled
        if let Some((_, ws_rx)) = websocket_server {
            let data_service_clone = data_service.clone();
            tokio::spawn(async move {
                data_service_clone.start_websocket_request_handler(ws_rx).await;
            });
        }

        Ok(data_service)
    }

    // Handler methods for WebSocket requests (KEEP ONLY ONE SET)
    async fn handle_flowmeter_read_request(
        &self, 
        client_id: String, 
        device_address: Option<u8>,
        request_id: String
    ) -> Result<(), ModbusError> {
        // If a specific device is requested, read only that device
        if let Some(addr) = device_address {
            if let Some(device) = self.devices.iter().find(|d| d.address() == addr) {
                info!("📡 Reading device {} for WebSocket client {}", addr, client_id);
                match device.read_data(self.modbus_client.as_ref()).await {
                    Ok(data) => {
                        // Send data to WebSocket client
                        if let Some(ws_server) = &self.websocket_server {
                            let response = json!({
                                "endpoint": "/flowmeter/read",
                                "status": "success",
                                "data": data.get_all_parameters(),
                                "timestamp": chrono::Utc::now().timestamp(),
                                "id": request_id
                            });
                            
                            // Add transaction progress if active
                            // if let Some(progress) = self.get_transaction_progress().await {
                            //     response["transaction_progress"] = progress;
                            // }
                            
                            ws_server.send_to_client(&client_id, &response).await?;
                        }
                    }
                    Err(e) => {
                        error!("❌ Failed to read device {}: {}", addr, e);
                        
                        if let Some(ws_server) = &self.websocket_server {
                            let error_response = json!({
                                "endpoint": "/flowmeter/read",
                                "status": "error",
                                "error": format!("Failed to read device {}: {}", addr, e),
                                "id": request_id
                            });
                            ws_server.send_to_client(&client_id, &error_response).await?;
                        }
                    }
                }
            }
        } else {
            // Read all devices
            info!("📡 Reading all devices for WebSocket client {}", client_id);
            let mut results = Vec::new();
            let mut success_count = 0;
            
            for device in &self.devices {
                match device.read_data(self.modbus_client.as_ref()).await {
                    Ok(data) => {
                        results.push((device.address(), data));
                        success_count += 1;
                    }
                    Err(e) => {
                        error!("❌ Failed to read from device {}: {}", device.address(), e);
                    }
                }
            }
            
            // Send combined response to the client
            if let Some(ws_server) = &self.websocket_server {
                let devices_data: Vec<serde_json::Value> = results
                    .iter()
                    .map(|(addr, data)| {
                        json!({
                            "device_address": *addr,
                            "timestamp": data.as_ref().unix_ts(),
                            "parameters": data.as_ref().get_parameters_as_floats()
                        })
                    })
                    .collect();
                
                let response = json!({
                    "endpoint": "/flowmeter/read",
                    "status": "success",
                    "timestamp": chrono::Utc::now().timestamp(),
                    "total_devices": self.devices.len(),
                    "successful_reads": success_count,
                    "devices": devices_data,
                    "id": request_id
                });
                
                // Add transaction progress if active
                // if let Some(progress) = self.get_transaction_progress().await {
                //     response["transaction_progress"] = progress;
                // }
                
                ws_server.send_to_client(&client_id, &response).await?;
            }
            
            info!("✅ Read {} of {} devices successfully for client {}", 
                  success_count, self.devices.len(), client_id);
        }
        
        Ok(())
    }

    #[cfg(feature = "sqlite")]
    async fn handle_recent_readings_request(
        &self, 
        client_id: String, 
        limit: i64,
        request_id: String
    ) -> Result<(), ModbusError> {
        if let Some(db_service) = &self.database_service {
            let readings = db_service.get_recent_flowmeter_readings(limit).await?;
            
            if let Some(ws_server) = &self.websocket_server {
                let response = json!({
                    "endpoint": "/flowmeter/recent",
                    "status": "success",
                    "timestamp": chrono::Utc::now().timestamp(),
                    "count": readings.len(),
                    "data": readings,
                    "id": request_id
                });
                
                ws_server.send_to_client(&client_id, &response).await?;
                info!("📊 Sent {} recent flowmeter readings to client {}", readings.len(), client_id);
            }
        } else {
            // Database not available
            if let Some(ws_server) = &self.websocket_server {
                let error_response = json!({
                    "endpoint": "/flowmeter/recent",
                    "status": "error",
                    "error": "Database service not available",
                    "id": request_id
                });
                ws_server.send_to_client(&client_id, &error_response).await?;
            }
            return Err(ModbusError::ServiceNotAvailable("Database service not available".to_string()));
        }
        
        Ok(())
    }

    #[cfg(feature = "sqlite")]
    async fn handle_stats_request(
        &self, 
        client_id: String,
        request_id: String
    ) -> Result<(), ModbusError> {
        if let Some(db_service) = &self.database_service {
            let stats = db_service.get_flowmeter_stats().await?;
            
            if let Some(ws_server) = &self.websocket_server {
                let response = json!({
                    "endpoint": "/flowmeter/stats",
                    "status": "success",
                    "timestamp": chrono::Utc::now().timestamp(),
                    "data": {
                        "total_readings": stats.total_readings,
                        "avg_mass_flow_rate": stats.avg_mass_flow_rate,
                        "max_mass_flow_rate": stats.max_mass_flow_rate,
                        "min_mass_flow_rate": stats.min_mass_flow_rate,
                        "avg_temperature": stats.avg_temperature,
                        "latest_timestamp": stats.latest_timestamp,
                        "earliest_timestamp": stats.earliest_timestamp
                    },
                    "id": request_id
                });
                
                ws_server.send_to_client(&client_id, &response).await?;
                info!("📊 Sent flowmeter statistics to client {}", client_id);
            }
        } else {
            // Database not available
            if let Some(ws_server) = &self.websocket_server {
                let error_response = json!({
                    "endpoint": "/flowmeter/stats",
                    "status": "error",
                    "error": "Database service not available",
                    "id": request_id
                });
                ws_server.send_to_client(&client_id, &error_response).await?;
            }
            return Err(ModbusError::ServiceNotAvailable("Database service not available".to_string()));
        }
        
        Ok(())
    }

    //  Handler methods for WebSocket requests (NEW: ADD MISSING METHODS)
    async fn handle_start_streaming_request(
        &self,
        client_id: String,
        device_address: Option<u8>,
        request_id: String
    ) -> Result<(), ModbusError> {
        info!("🎬 Starting streaming for client {} (device: {:?})", client_id, device_address);
        
        // Increment streaming clients counter and start polling if needed
        {
            let mut count = self.streaming_clients.lock().await;
            *count += 1;
            
            // Start polling if this is the first streaming client
            if *count == 1 {
                // Create a clone of self for the polling task
                let self_arc = Arc::new(self.clone());
                
                // Start polling in a separate task
                let handle = tokio::spawn(async move {
                    Self::start_polling_loop(self_arc).await;
                });
                
                // Store the task handle
                *self.polling_handle.lock().await = Some(handle);
                info!("▶️ Started polling loop for first streaming client");
            } else {
                info!("📡 Added streaming client (total: {})", *count);
            }
        }
        
        // Send confirmation to client
        if let Some(ws_server) = &self.websocket_server {
            let response = json!({
                "endpoint": "/flowmeter/read",
                "status": "streaming_confirmed",
                "message": "Streaming started. Real-time data will be sent automatically.",
                "timestamp": chrono::Utc::now().timestamp(),
                "streaming": true,
                "device_filter": device_address,
                "id": request_id
            });
            
            ws_server.send_to_client(&client_id, &response).await?;
        }
        
        Ok(())
    }

    async fn handle_stop_streaming_request(
        &self,
        client_id: String,
        request_id: String
    ) -> Result<(), ModbusError> {
        info!("🛑 Processing stop streaming request for client {}", client_id);
        
        // Clear active transaction when streaming stops
        {
            let mut active_tx = self.active_transaction.lock().await;
            if let Some(tx) = active_tx.take() {
                info!("🔗 Cleared active transaction {} (streaming stopped)", tx.transaction_id);
                
                // Update transaction status to 'cancelled' if not completed
                #[cfg(feature = "sqlite")]
                if let Some(db_service) = &self.database_service {
                    if let Err(e) = db_service.update_transaction_status(&tx.transaction_id, "cancelled").await {
                        error!("❌ Failed to update transaction status: {}", e);
                    }
                }
            }
        }
        
        // Decrement streaming clients counter and stop polling if no clients left
        let should_stop_polling = {
            let mut count = self.streaming_clients.lock().await;
            
            if *count > 0 {
                *count -= 1;
                info!("📡 Decremented streaming client count to {}", *count);
                
                if *count == 0 {
                    info!("⏹️ No more streaming clients - will stop polling loop");
                    true
                } else {
                    info!("📡 Still have {} streaming clients - keeping polling active", *count);
                    false
                }
            } else {
                warn!("⚠️ Received stop request but streaming count was already 0");
                false
            }
        };
    
        // Stop polling if this was the last client
        if should_stop_polling {
            if let Some(handle) = self.polling_handle.lock().await.take() {
                handle.abort();
                info!("✅ Successfully stopped polling loop (no streaming clients)");
            } else {
                warn!("⚠️ No polling handle found to stop");
            }
        }
        
        // Send confirmation to client
        if let Some(ws_server) = &self.websocket_server {
            let response = json!({
                "endpoint": "/flowmeter/stop",
                "status": "streaming_stopped",
                "message": "Streaming stopped successfully.",
                "timestamp": chrono::Utc::now().timestamp(),
                "streaming": false,
                "id": request_id
            });
            
            ws_server.send_to_client(&client_id, &response).await?;
            info!("📤 Sent stop confirmation to client {}", client_id);
        }
        
        Ok(())
    }

    //  Helper method to get device config by address
    fn get_device_config_by_address(&self, address: u8) -> Option<&crate::config::DeviceConfig> {
        self.config.devices.iter().find(|d| d.address == address)
    }

    //  Database storage method
    #[cfg(feature = "sqlite")]
    async fn store_device_data_to_database(
        &self,
        device_address: u8,
        device_data: &dyn DeviceData,
    ) -> Result<(), ModbusError> {
        if let Some(db_service) = &self.database_service {
            if let Some(uuid) = self.get_uuid_from_address(device_address) {
                if let Some(_device_config) = self.get_device_config_by_address(device_address) {
                    db_service.store_device_data(
                        uuid,           
                        device_address,
                        device_data,
                    ).await?;
                    
                    info!("💾 Stored data for device {} to database", device_address);
                } else {
                    warn!("⚠️  Device config not found for address: {}", device_address);
                }
            } else {
                warn!("⚠️  UUID not found for device address: {}", device_address);
            }
        }
        Ok(())
    }

    #[cfg(not(feature = "sqlite"))]
    pub async fn trigger_flowmeter_readings_via_websocket(&self) -> Result<(), ModbusError> {
        warn!("Database service not available - SQLite feature not enabled");
        Ok(())
    }

    // Helper method
    fn get_uuid_from_address(&self, address: u8) -> Option<&String> {
        self.device_address_to_uuid.get(&address)
    }

    //  Main continuous monitoring method
    pub async fn run(&self, debug_output: bool) -> Result<(), ModbusError> {
        info!("🚀 Starting service in endpoint-driven mode");
        info!("⚙️  Debug output: {}", if debug_output { "enabled" } else { "disabled" });
        
        // Database status
        #[cfg(feature = "sqlite")]
        if let Some(_) = &self.database_service {
            info!("💾 Database storage: ENABLED");
        }
        #[cfg(feature = "sqlite")]
        if self.database_service.is_none() {
            info!("📝 Database storage: DISABLED");
        }
        #[cfg(not(feature = "sqlite"))]
        {
            info!("📝 Database storage: DISABLED (SQLite feature not enabled)");
        }

        // Start WebSocket server if enabled
        if let Some(ws_server) = &self.websocket_server {
            let server_clone = Arc::clone(ws_server);
            tokio::spawn(async move {
                if let Err(e) = server_clone.start().await {
                    error!("❌ WebSocket server failed: {}", e);
                }
            });
            
            info!("🔌 WebSocket server: ENABLED on port {}", ws_server.port());
            info!("📡 Flowmeter reading will start when clients connect to /flowmeter/read");
            
            // Give the server time to start
            tokio::time::sleep(tokio::time::Duration::from_millis(100)).await;
        } else {
            info!("📝 WebSocket server: DISABLED");
            return Err(ModbusError::ConnectionError("WebSocket server required for endpoint-driven mode".to_string()));
        }

        // Initial reading to verify devices are working (one-time only)
        info!("🔍 Performing initial device check...");
        self.read_all_devices_once().await?;
        
        info!("✅ Service started successfully");
        info!("⏱️  Update interval: {} seconds", self.config.update_interval_seconds);
        info!("⏳ Service ready. Waiting for WebSocket clients to start streaming...");
        
        // Keep the service running but don't poll automatically
        loop {
            tokio::time::sleep(tokio::time::Duration::from_secs(30)).await;
            
            // Log status periodically
            let client_count = *self.streaming_clients.lock().await;
            
            if client_count > 0 {
                info!("📊 Status: Active streaming to {} clients", client_count);
            } else {
                debug!("💤 Status: No active streaming (endpoint-driven mode)");
            }
        }
    }

    // Socket-based communication method
    pub async fn run_socket(&self, debug_output: bool) -> Result<(), ModbusError> {
        // Use the same implementation as run()
        self.run(debug_output).await
    }

    // Add method to trigger flowmeter readings via WebSocket
    #[cfg(feature = "sqlite")]
    pub async fn trigger_flowmeter_readings_via_websocket(&self) -> Result<(), ModbusError> {
        if let Some(db_service) = &self.database_service {
            if let Some(ws_server) = &self.websocket_server {
                let readings = db_service.get_recent_flowmeter_readings(20).await?;
                ws_server.send_flowmeter_readings(readings).await?;
                info!("📡 Sent recent flowmeter readings via WebSocket");
            }
        }
        Ok(())
    }

    // Add method to send flowmeter stats via WebSocket
    #[cfg(feature = "sqlite")]
    pub async fn send_flowmeter_stats_via_websocket(&self) -> Result<(), ModbusError> {
        if let Some(db_service) = &self.database_service {
            if let Some(ws_server) = &self.websocket_server {
                let stats = db_service.get_flowmeter_stats().await?;
                ws_server.send_flowmeter_stats(stats).await?;
                info!("📊 Sent flowmeter statistics via WebSocket");
            }
        }
        Ok(())
    }

    //  Fixed read_all_devices_once method
    pub async fn read_all_devices_once(&self) -> Result<(), ModbusError> {
        info!("📖 Reading data from all devices once...");
        
        let mut all_data = Vec::new();
        
        for device in &self.devices {
            match device.read_data(self.modbus_client.as_ref()).await {
                Ok(data) => {
                    let device_address = device.address();
                    
                    //  Clone the UUID to avoid borrowing issues
                    let device_uuid = self.get_uuid_from_address(device_address)
                        .cloned()
                        .unwrap_or_else(|| "unknown".to_string());
                    
                    //  Store in database if database service is available
                    #[cfg(feature = "sqlite")]
                    if let Err(e) = self.store_device_data_to_database(device_address, data.as_ref()).await {
                        error!("Failed to store device data: {}", e);
                    }
                    
                    // Store in memory for immediate access
                    {
                        let mut device_data = self.device_data.lock().unwrap();
                        device_data.insert(device_uuid, data.clone_box());
                    }
                    all_data.push(data);
                }
                Err(e) => {
                    error!("Failed to read from device {}: {}", device.address(), e);
                }
            }
        }
        
        // Send to output formatters
        if !all_data.is_empty() {
            let formatted_data = all_data.iter()
                .map(|data| {
                    let device = self.devices.iter()
                        .find(|d| self.device_address_to_uuid.get(&d.address()).is_some())
                        .unwrap_or(&self.devices[0]);
                    self.formatter.format_single_device(device.address(), data.as_ref())
                })
                .collect::<Vec<_>>()
                .join("\n");
            
            for sender in &self.senders {
                if let Err(e) = sender.send(&formatted_data).await {
                    error!("Failed to send data: {}", e);
                }
            }
        }
        
        Ok(())
    }

    // Keep existing methods with fixes
    pub fn get_all_device_data(&self) -> Vec<(u8, String)> {
        if let Ok(device_data) = self.device_data.lock() {
            self.devices
                .iter()
                .filter_map(|device| {
                    let addr = device.address();
                    self.get_uuid_from_address(addr)
                        .and_then(|uuid| device_data.get(uuid))
                        .map(|data| {
                            let params = data.get_all_parameters();
                            let formatted = params.iter()
                                .map(|(name, value)| format!("{}: {}", name, value))
                                .collect::<Vec<_>>()
                                .join(", ");
                            (addr, formatted)
                        })
                })
                .collect()
        } else {
            vec![]
        }
    }

    pub fn get_volatile_data(&self, parameter: &str) -> String {
        if let Ok(device_data) = self.device_data.lock() {
            let values: Vec<String> = self.devices
                .iter()
                .filter_map(|device| {
                    let addr = device.address();
                    self.get_uuid_from_address(addr)
                        .and_then(|uuid| device_data.get(uuid))
                        .and_then(|data| data.get_parameter(parameter))
                })
                .collect();
            values.join(" ")
        } else {
            String::new()
        }
    }

    pub async fn reset_accumulation(&self, device_addr: u8) -> Result<(), ModbusError> {
        if let Some(device) = self.devices.iter().find(|d| d.address() == device_addr) {
            device.reset_accumulation(self.modbus_client.as_ref()).await
        } else {
            Err(ModbusError::InvalidDevice(device_addr))
        }
    }

    pub async fn read_raw_device_data(&self, device_addr: u8, format: &str, output_file: Option<&String>) -> Result<(), ModbusError> {
        for device in &self.devices {
            if device.address() == device_addr {
                if let Some(flowmeter) = device.as_any().downcast_ref::<FlowmeterDevice>() {
                    let raw_payload = flowmeter.read_raw_payload(self.modbus_client.as_ref()).await?;
                    
                    // Print to console
                    println!("🔍 Raw Data for Device {}:", device_addr);
                    println!("{}", raw_payload.debug_info());
                    println!("📊 Payload Size: {} bytes", raw_payload.payload_size);
                    println!("🌐 Online Decoder: {}", raw_payload.get_decoder_url());
                    
                    // Save to file if requested
                    if let Some(file_path) = output_file {
                        let raw_format = match format {
                            "hex" => RawDataFormat::Hex,
                            "binary" => RawDataFormat::Binary,
                            "json" => RawDataFormat::Json,
                            _ => RawDataFormat::Debug,
                        };
                        
                        let sender = RawDataSender::new(file_path, raw_format, true);
                        sender.send_raw_payload(&raw_payload).await?;
                        
                        info!("💾 Raw data saved to: {}", file_path);
                    }
                    
                    return Ok(());
                }
            }
        }
        
        Err(ModbusError::DeviceNotFound(format!("Device {} not found or not a flowmeter", device_addr)))
    }

    pub async fn read_all_raw_device_data(&self, format: &str, output_file: Option<&String>) -> Result<(), ModbusError> {
        let mut total_size = 0;
        
        for device in &self.devices {
            if let Some(flowmeter) = device.as_any().downcast_ref::<FlowmeterDevice>() {
                let raw_payload = flowmeter.read_raw_payload(self.modbus_client.as_ref()).await?;
                total_size += raw_payload.payload_size;
                
                println!("🔍 Raw Data for Device {}:", device.address());
                println!("{}", raw_payload.debug_info());
                println!("────────────────────────────────────────");
                
                // Save to file if requested
                if let Some(file_path) = output_file {
                    let device_file = format!("{}_{}", file_path, device.address());
                    let raw_format = match format {
                        "hex" => RawDataFormat::Hex,
                        "binary" => RawDataFormat::Binary,
                        "json" => RawDataFormat::Json,
                        _ => RawDataFormat::Debug,
                    };
                    
                    let sender = RawDataSender::new(&device_file, raw_format, true);
                    sender.send_raw_payload(&raw_payload).await?;
                }
            }
        }
        
        println!("📊 Total Raw Data Size: {} bytes across {} devices", total_size, self.devices.len());
        Ok(())
    }

    pub async fn compare_raw_vs_processed(&self, device_addr: u8) -> Result<(), ModbusError> {
        for device in &self.devices {
            if device.address() == device_addr {
                if let Some(flowmeter) = device.as_any().downcast_ref::<FlowmeterDevice>() {
                    let (processed_data, raw_payload) = flowmeter.read_data_with_raw(self.modbus_client.as_ref()).await?;
                    
                    println!("🔄 Raw vs Processed Data Comparison for Device {}:", device_addr);
                    println!("\n📊 Raw Data:");
                    println!("{}", raw_payload.debug_info());
                    
                    println!("\n📈 Processed Data:");
                    for (param, value) in processed_data.get_all_parameters() {
                        println!("  {}: {}", param, value);
                    }
                    
                    println!("\n🔬 Engineering Units from Raw:");
                    let engineering_from_raw = raw_payload.to_engineering_units();
                    for (param, value) in engineering_from_raw.get_all_parameters() {
                        println!("  {}: {}", param, value);
                    }
                    
                    return Ok(());
                }
            }
        }
        
        Err(ModbusError::DeviceNotFound(format!("Device {} not found", device_addr)))
    }

    pub async fn print_all_device_data(&self) -> Result<(), ModbusError> {
        let device_data = self.device_data.lock().unwrap();
        
        println!("📊 Current Device Data:");
        println!("{}", "=".repeat(80));
        
        for (uuid, data) in device_data.iter() {
            if let Some((address, device_config)) = self.device_address_to_uuid.iter()
                .find(|(_, u)| *u == uuid)
                .and_then(|(addr, _)| self.config.get_device_by_uuid(uuid).map(|config| (*addr, config)))
            {
                println!("🔧 Device: {} (Address: {}, UUID: {})", device_config.name, address, uuid);
                println!("📍 Location: {}", device_config.location);
                
                println!("📊 Data:");
                for (param, value) in data.get_all_parameters() {
                    println!("  {}: {}", param, value);
                }
                println!("{}", "-".repeat(40));
            }
        }
        
        Ok(())
    }

    //  CLI interface methods
    pub fn set_formatter(&mut self, formatter: Box<dyn DataFormatter>) {
        self.formatter = formatter;
        info!("🎨 Output formatter changed to: {}", self.formatter.formatter_type());
    }

    pub fn add_sender(&mut self, sender: Box<dyn DataSender>) {
        info!("📡 Adding output sender: {}", sender.sender_type());
        self.senders.push(sender);
    }

    #[cfg(feature = "sqlite")]
    pub fn get_database_service(&self) -> Option<&DatabaseService> {
        self.database_service.as_ref()
    }

    #[cfg(feature = "sqlite")]
    pub fn get_database_service_mut(&mut self) -> Option<&mut DatabaseService> {
        self.database_service.as_mut()
    }

    #[cfg(feature = "sqlite")]
    pub async fn check_database_health(&self) -> Result<Option<bool>, ModbusError> {
        if let Some(db_service) = &self.database_service {
            match db_service.get_flowmeter_stats().await {
                Ok(_) => Ok(Some(true)),
                Err(_) => Ok(Some(false)),
            }
        } else {
            Ok(None)
        }
    }

    // MINIMAL: Updated query method
    #[cfg(feature = "sqlite")]
    pub async fn query_flowmeter_data(&self, device_address: u8, limit: i64) -> Result<(), ModbusError> {
        if let Some(db_service) = &self.database_service {
            let readings = db_service.get_device_flowmeter_readings(device_address, None, Some(limit)).await?;
            
            println!("📋 Recent flowmeter readings for device {}:", device_address);
            println!("{:<15} {:<15} {:<15} {:<15} {:<8} {:<25}", 
                "Mass Flow", "Temperature", "Density", "Vol Flow", "Error", "Unix Timestamp");
            println!("{}", "-".repeat(110));
            
            for reading in readings {
                println!("{:<15.2} {:<15.2} {:<15.4} {:<15.3} {:<8} {:<25}", 
                    reading.mass_flow_rate,
                    reading.temperature,
                    reading.density_flow,
                    reading.volume_flow_rate,
                    reading.error_code,
                    reading.unix_timestamp
                );
            }
        } else {
            println!("❌ Database service not enabled");
        }
        Ok(())
    }

    // MINIMAL: Updated stats method
    #[cfg(feature = "sqlite")]
    pub async fn get_flowmeter_stats(&self) -> Result<(), ModbusError> {
        if let Some(db_service) = &self.database_service {
            let stats = db_service.get_flowmeter_stats().await?;
            
            println!("📊 Flowmeter Statistics:");
            println!("Total Readings: {}", stats.total_readings);
            if let Some(avg_flow) = stats.avg_mass_flow_rate {
                println!("Average Mass Flow Rate: {:.2}", avg_flow);
            }
            if let Some(max_flow) = stats.max_mass_flow_rate {
                println!("Maximum Mass Flow Rate: {:.2}", max_flow);
            }
            if let Some(min_flow) = stats.min_mass_flow_rate {
                println!("Minimum Mass Flow Rate: {:.2}", min_flow);
            }
            if let Some(avg_temp) = stats.avg_temperature {
                println!("Average Temperature: {:.2}", avg_temp);
            }
            if let Some(latest) = stats.latest_timestamp {
                println!("Latest Reading: {}", latest);
            }
        } else {
            println!("❌ Database service not enabled");
        }
        Ok(())
    }

    /// Returns the WebSocket port if the WebSocket server is enabled.
    pub fn get_websocket_port(&self) -> Option<u16> {
        self.websocket_server.as_ref().map(|s| s.port())
    }

    /// Returns the number of connected WebSocket clients.
    pub async fn get_websocket_client_count(&self) -> Option<usize> {
        if let Some(ws_server) = &self.websocket_server {
            Some(ws_server.get_client_count().await)
        } else {
            None
        }
    }

    /// Returns stats for all connected WebSocket clients.
    pub async fn get_websocket_client_stats(&self) -> Option<HashMap<String, crate::services::socket_server::ClientInfo>> {
        if let Some(ws_server) = &self.websocket_server {
            Some(ws_server.get_client_stats().await)
        } else {
            None
        }
    }

    // Helper method to get device address from UUID (if still needed)
    fn get_address_from_uuid(&self, uuid: &str) -> Option<u8> {
        for (address, device_uuid) in &self.device_address_to_uuid {
            if device_uuid == uuid {
                return Some(*address);
            }
        }
        None
    }

    // ADD THIS METHOD: Implementation of the missing start_polling_loop
    async fn start_polling_loop(service: Arc<DataService>) {
        let interval_duration = tokio::time::Duration::from_secs(service.config.update_interval_seconds);
        let mut interval = tokio::time::interval(interval_duration);

        info!("🔄 Started flowmeter polling loop with VolumeTotal-based transaction tracking");

        loop {
            interval.tick().await;
            
            // Check if we should still be polling
            {
                let count = *service.streaming_clients.lock().await;
                if count == 0 {
                    info!("⏹️ No streaming clients, stopping polling loop");
                    break;
                }
            }
            
            // Read from all devices
            for device in &service.devices {
                let addr = device.address();
                
                match device.read_data(service.modbus_client.as_ref()).await {
                    Ok(data) => {
                        let params = data.get_parameters_as_floats();
                        let current_volume_total = params.get("VolumeTotal").copied().unwrap_or(0.0);
                        
                        info!("📊 Device {} VolumeTotal: {:.2} L", addr, current_volume_total);

<<<<<<< HEAD
                        // Update transaction volume and get current transaction ID
                        let active_transaction_id = if volume_delta >= 0.0 {
                            service.update_transaction_volume(volume_delta).await
                        } else {
                            service.get_active_transaction_id().await
                        };
                        
                        
                        // Store to database with transaction ID (if active and volume not reached)
                        #[cfg(feature = "sqlite")]
=======
                        // Update transaction with current VolumeTotal
                        let active_transaction_id = service.update_transaction_with_volume_total(current_volume_total).await;

                        // Store to database with transaction ID
>>>>>>> 76256ac0
                        if let Some(db_service) = &service.database_service {
                            if let Some(uuid) = service.device_address_to_uuid.get(&addr) {
                                if let Err(e) = db_service.store_device_data_with_transaction(
                                    uuid, 
                                    addr, 
                                    data.as_ref(),
                                    active_transaction_id.clone()
                                ).await {
                                    error!("❌ Failed to store device {} data: {}", addr, e);
                                } else {
                                    debug!("✅ Stored device {} data with transaction: {:?}", addr, active_transaction_id);
                                }
                            }
                        }

                        // Update device data cache
                        if let Ok(mut device_data_map) = service.device_data.lock() {
                            if let Some(uuid) = service.device_address_to_uuid.get(&addr) {
                                device_data_map.insert(uuid.clone(), data.clone_box());
                            }
                        }
                        
                        // Send to WebSocket clients with updated transaction progress
                        if let Some(ws_server) = &service.websocket_server {
                            let mut message = json!({
                                "endpoint": "/flowmeter/read",
                                "type": "flowmeter_data",
                                "device_address": addr,
                                "device_name": device.name(),
                                "timestamp": chrono::Utc::now().timestamp(),
                                "data": params
                            });
                            
                            // Add transaction info if active
                            if let Some(tx_id) = &active_transaction_id {
                                message["transaction_id"] = json!(tx_id);
                                
                                // Add progress info using VolumeTotal calculation
                                if let Some(active_tx) = service.active_transaction.lock().await.as_ref() {
                                    let current_time = chrono::Utc::now().timestamp();
                                    let current_inv = params.get("VolumeInventory").copied().unwrap_or(active_tx.inv_start);
                                    
                                    // Calculate dispensed volume and progress percentage
                                    let dispensed_volume = active_tx.current_volume_total - active_tx.start_volume_total;
                                    let progress_percentage = if active_tx.target_volume > 0.0 {
                                        (dispensed_volume / active_tx.target_volume) * 100.0
                                    } else {
                                        0.0
                                    };
                                    
                                    message["transaction_progress"] = json!({
                                        "current_volume": dispensed_volume,           // Dispensed volume (not total)
                                        "ts_start": active_tx.ts_start,
                                        "inv_start": active_tx.inv_start,
                                        "ts_end": active_tx.ts_end.unwrap_or(current_time),
                                        "inv_end": active_tx.inv_end.unwrap_or(current_inv),
                                        "progress_percentage": progress_percentage,
                                        "target_volume": active_tx.target_volume,
                                        "vessel_name": active_tx.vessel_name,
                                        // Debug info
                                        "debug": {
                                            "start_volume_total": active_tx.start_volume_total,
                                            "current_volume_total": active_tx.current_volume_total,
                                            "dispensed_volume": dispensed_volume,
                                            "volume_flow_rate": params.get("VolumeFlowRate").copied().unwrap_or(0.0)
                                        }
                                    });
                                }
                            }
                            
                            if let Err(e) = ws_server.broadcast_to_endpoint("/flowmeter/read", &message).await {
                                error!("❌ Failed to send data to WebSocket clients: {}", e);
                            } else {
                                debug!("📡 Sent flowmeter data from device {} to clients", addr);
                            }
                        }
                    }
                    Err(e) => {
                        error!("❌ Failed to read from device {} ({}): {}", addr, device.name(), e);
                    }
                }
            }
        }
        
        info!("🛑 Polling loop stopped");
    }

    // ADD: Method to handle WebSocket requests (this is missing!)
    pub async fn handle_websocket_request(&self, request: WebSocketRequest) -> Result<(), ModbusError> {
        match request {
            WebSocketRequest::StartStreaming { client_id, device_address, request_id } => {
                self.handle_start_streaming_request(client_id, device_address, request_id).await
            }
            WebSocketRequest::StopStreaming { client_id, request_id } => {
                self.handle_stop_streaming_request(client_id, request_id).await
            }
            WebSocketRequest::ReadFlowmeter { client_id, device_address, request_id } => {
                self.handle_flowmeter_read_request(client_id, device_address, request_id).await
            }
            WebSocketRequest::GetRecentReadings { client_id, limit, request_id } => {
                // Handle recent readings request
                #[cfg(feature = "sqlite")]
                if let Some(db_service) = &self.database_service {
                    if let Some(ws_server) = &self.websocket_server {
                        match db_service.get_recent_flowmeter_readings(limit).await {
                            Ok(readings) => {
                                let response = json!({
                                    "endpoint": "/flowmeter/recent",
                                    "status": "success",
                                    "data": readings,
                                    "count": readings.len(),
                                    "timestamp": chrono::Utc::now().timestamp(),
                                    "id": request_id
                                });
                                ws_server.send_to_client(&client_id, &response).await?;
                            }
                            Err(e) => {
                                let error_response = json!({
                                    "endpoint": "/flowmeter/recent",
                                    "status": "error",
                                    "error": format!("Database error: {}", e),
                                    "id": request_id
                                });
                                ws_server.send_to_client(&client_id, &error_response).await?;
                            }
                        }
                    }
                }
                Ok(())
            }
            WebSocketRequest::GetStats { client_id, request_id } => {
                // Handle stats request
                #[cfg(feature = "sqlite")]
                if let Some(db_service) = &self.database_service {
                    if let Some(ws_server) = &self.websocket_server {
                        match db_service.get_flowmeter_stats().await {
                            Ok(stats) => {
                                let response = json!({
                                    "endpoint": "/flowmeter/stats",
                                    "status": "success",
                                    "data": stats,
                                    "timestamp": chrono::Utc::now().timestamp(),
                                    "id": request_id
                                });
                                ws_server.send_to_client(&client_id, &response).await?;
                            }
                            Err(e) => {
                                let error_response = json!({
                                    "endpoint": "/flowmeter/stats",
                                    "status": "error",
                                    "error": format!("Database error: {}", e),
                                    "id": request_id
                                });
                                ws_server.send_to_client(&client_id, &error_response).await?;
                            }
                        }
                    }
                }
                Ok(())
            }
        }
    }

    // ADD: Method to start WebSocket request processing loop
    pub async fn start_websocket_request_handler(&self, mut rx: mpsc::Receiver<WebSocketRequest>) {
        info!("🔄 Starting WebSocket request handler loop");
        
        while let Some(request) = rx.recv().await {
            if let Err(e) = self.handle_websocket_request(request).await {
                error!("❌ Failed to handle WebSocket request: {}", e);
            }
        }
        
        info!("🛑 WebSocket request handler stopped");
    }

    // NEW: Method to start transaction with volume tracking
    pub async fn start_transaction_with_volume(&self, transaction_id: String, target_volume: f32, vessel_name: String) {
        // Capture start inventory AND start VolumeTotal from device data
        let (inv_start, start_volume_total) = if let Ok(device_data_map) = self.device_data.lock() {
            if let Some((_, data)) = device_data_map.iter().next() {
                let params = data.get_parameters_as_floats();
                let inv = params.get("VolumeInventory").copied().unwrap_or(0.0);
                let vol_total = params.get("VolumeTotal").copied().unwrap_or(0.0);
                (inv, vol_total)
            } else {
                (0.0, 0.0)
            }
        } else {
            (0.0, 0.0)
        };

        let ts_start = chrono::Utc::now().timestamp();

        let mut active_tx = self.active_transaction.lock().await;
        *active_tx = Some(ActiveTransaction {
            transaction_id: transaction_id.clone(),
            target_volume,
            vessel_name: vessel_name.clone(),
            start_volume_total,           // NEW: Store start VolumeTotal
            current_volume_total: start_volume_total, // Initialize with start value
            ts_start,
            ts_end: None,
            inv_start,
            inv_end: None,
        });

        info!("🔗 Started transaction {} for vessel '{}' at {} with target volume: {:.2} L", 
              transaction_id, vessel_name, ts_start, target_volume);
        info!("📊 Start VolumeTotal: {:.2} L, Start inventory: {:.2} L", 
              start_volume_total, inv_start);
    }

    // Updated: Get current active transaction ID (only if volume not reached)
    pub async fn get_active_transaction_id(&self) -> Option<String> {
        if let Some(active_tx) = self.active_transaction.lock().await.as_ref() {
            if active_tx.current_volume_total < active_tx.target_volume {
                Some(active_tx.transaction_id.clone())
            } else {
                None
            }
        } else {
            None
        }
    }

    // Updated: Use VolumeTotal to calculate progress
    async fn update_transaction_with_volume_total(&self, current_volume_total: f32) -> Option<String> {
        let mut active_tx_guard = self.active_transaction.lock().await;
        
        if let Some(active_tx) = active_tx_guard.as_mut() {
            // Update current VolumeTotal
            active_tx.current_volume_total = current_volume_total;
            
            // Calculate dispensed volume and progress
            let dispensed_volume = current_volume_total - active_tx.start_volume_total;
            let progress_percentage = if active_tx.target_volume > 0.0 {
                (dispensed_volume / active_tx.target_volume) * 100.0
            } else {
                0.0
            };
            
            info!("📊 Transaction {} progress: VolumeTotal {:.2} → {:.2} L (dispensed: {:.2} L = {:.1}% of {:.2} L target)", 
                  active_tx.transaction_id, 
                  active_tx.start_volume_total, 
                  current_volume_total,
                  dispensed_volume,
                  progress_percentage, 
                  active_tx.target_volume);
            
            // Check if target volume reached
            if dispensed_volume >= active_tx.target_volume {
                let completed_tx_id = active_tx.transaction_id.clone();
                let vessel_name = active_tx.vessel_name.clone();
                
                // Set end timestamp and inventory
                let ts_end = chrono::Utc::now().timestamp();
                active_tx.ts_end = Some(ts_end);
                
                // Get current inventory as end inventory
                let inv_end = if let Ok(device_data_map) = self.device_data.lock() {
                    if let Some((_, data)) = device_data_map.iter().next() {
                        let params = data.get_parameters_as_floats();
                        params.get("VolumeInventory").copied().unwrap_or(active_tx.inv_start)
                    } else {
                        active_tx.inv_start
                    }
                } else {
                    active_tx.inv_start
                };
                active_tx.inv_end = Some(inv_end);
                
                let duration = ts_end - active_tx.ts_start;
                
                info!("🎯 Transaction {} for vessel '{}' COMPLETED! Target {:.2} L reached in {}s", 
                      completed_tx_id, vessel_name, active_tx.target_volume, duration);
                info!("📊 Final VolumeTotal: {:.2} L (dispensed: {:.2} L), Inventory change: {:.2} → {:.2} L", 
                      current_volume_total, dispensed_volume, active_tx.inv_start, inv_end);
                
                // Update transaction status in database
                #[cfg(feature = "sqlite")]
                if let Some(db_service) = &self.database_service {
                    if let Err(e) = db_service.update_transaction_status(&completed_tx_id, "completed").await {
                        error!("❌ Failed to update transaction status: {}", e);
                    }
                }
                
                // Clear active transaction
                *active_tx_guard = None;
                return Some(completed_tx_id);
            }
            
            // Return transaction ID if still active
            Some(active_tx.transaction_id.clone())
        } else {
            None
        }
    }
    
    // NEW: GPS control methods
    pub async fn get_current_gps_data(&self) -> Option<GpsData> {
        if let Some(gps_service) = &self.gps_service {
            // Try to get fresh GPS fix for transaction
            match gps_service.get_current_gps_fix().await {
                Ok(Some(data)) => Some(data),
                Ok(None) => {
                    // Fallback to last known data
                    let last_data = gps_service.get_current_data().await;
                    if last_data.has_valid_fix() {
                        Some(last_data)
                    } else {
                        None
                    }
                }
                Err(_) => None,
            }
        } else {
            None
        }
    }
    
    // Remove the continuous GPS monitoring methods or make them no-op
    pub async fn start_gps_service(&self) -> Result<(), ModbusError> {
        if let Some(gps_service) = &self.gps_service {
            gps_service.start().await?;
            info!("🧭 GPS service ready for on-demand requests");
            Ok(())
        } else {
            Err(ModbusError::ServiceNotAvailable("GPS service not enabled in config".to_string()))
        }
    }
    
    pub async fn stop_gps_service(&self) -> Result<(), ModbusError> {
        if let Some(gps_service) = &self.gps_service {
            gps_service.stop().await?;
            info!("🧭 GPS service stopped");
            Ok(())
        } else {
            Err(ModbusError::ServiceNotAvailable("GPS service not enabled in config".to_string()))
        }
    }
    
    pub async fn get_gps_status(&self) -> Result<String, ModbusError> {
        if let Some(gps_service) = &self.gps_service {
            Ok(gps_service.get_status().await)
        } else {
            Ok("GPS not available".to_string())
        }
    }

    // NEW: Method to get current transaction progress (for API endpoints)
    // pub async fn get_transaction_progress(&self) -> Option<serde_json::Value> {
    //     if let Some(active_tx) = self.active_transaction.lock().await.as_ref() {
    //         // Get current inventory value
    //         let current_inv = if let Ok(device_data_map) = self.device_data.lock() {
    //             if let Some((_, data)) = device_data_map.iter().next() {
    //                 let params = data.get_parameters_as_floats();
    //                 params.get("VolumeInventory").copied().unwrap_or(active_tx.inv_start)
    //             } else {
    //                 active_tx.inv_start
    //             }
    //         } else {
    //             active_tx.inv_start
    //         };

    //         Some(json!({
    //             "current_volume": active_tx.current_volume,
    //             "ts_start": active_tx.ts_start,
    //             "inv_start": active_tx.inv_start,
    //             "ts_end": active_tx.ts_end.unwrap_or(chrono::Utc::now().timestamp()),
    //             "inv_end": active_tx.inv_end.unwrap_or(current_inv),
    //             "progress_percentage": (active_tx.current_volume / active_tx.target_volume) * 100.0,
    //             "target_volume": active_tx.target_volume,
    //             "vessel_name": active_tx.vessel_name
    //         }))
    //     } else {
    //         None
    //     }
    // }
}<|MERGE_RESOLUTION|>--- conflicted
+++ resolved
@@ -1046,23 +1046,10 @@
                         
                         info!("📊 Device {} VolumeTotal: {:.2} L", addr, current_volume_total);
 
-<<<<<<< HEAD
-                        // Update transaction volume and get current transaction ID
-                        let active_transaction_id = if volume_delta >= 0.0 {
-                            service.update_transaction_volume(volume_delta).await
-                        } else {
-                            service.get_active_transaction_id().await
-                        };
-                        
-                        
-                        // Store to database with transaction ID (if active and volume not reached)
-                        #[cfg(feature = "sqlite")]
-=======
                         // Update transaction with current VolumeTotal
                         let active_transaction_id = service.update_transaction_with_volume_total(current_volume_total).await;
 
                         // Store to database with transaction ID
->>>>>>> 76256ac0
                         if let Some(db_service) = &service.database_service {
                             if let Some(uuid) = service.device_address_to_uuid.get(&addr) {
                                 if let Err(e) = db_service.store_device_data_with_transaction(
